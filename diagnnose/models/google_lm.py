import os
import sys
from typing import Any, List, Optional, Tuple

import numpy as np
import tensorflow as tf
from google.protobuf import text_format
from overrides import overrides
from scipy.special import expit as sigmoid
from tensorflow.python.pywrap_tensorflow import NewCheckpointReader

from diagnnose.typedefs.activations import (
    FullActivationDict, NamedArrayDict, ParameterDict, PartialArrayDict)
from diagnnose.utils.vocab import C2I, create_vocab_from_path

from .language_model import LanguageModel


class GoogleLM(LanguageModel):
    def __init__(self,
                 pbtxt_path: str,
                 ckpt_dir: str,
                 full_vocab_path: str,
                 corpus_vocab_path: Optional[str] = None) -> None:
        super().__init__()

        self.num_layers = 2
        self.hidden_size_c = 8192
        self.hidden_size_h = 1024
<<<<<<< HEAD
        self.split_order = ['i', 'g', 'f', 'o']
=======
        self.split_order = ['f', 'i', 'o', 'g']
        # TODO: port this model to pytorch, this is a torch lib after all...
>>>>>>> 234b712c
        self.array_type = 'numpy'
        self.forget_offset = 1

        vocab_path = corpus_vocab_path if corpus_vocab_path is not None else full_vocab_path
        vocab = C2I(create_vocab_from_path(vocab_path))

        self.encoder = CharCNN(pbtxt_path, ckpt_dir, vocab)
        self.lstm = LSTM(ckpt_dir)
        self.sm = SoftMax(vocab, full_vocab_path, ckpt_dir, self.hidden_size_h)

        print('Model initialisation finished.')

    @property
    def vocab(self) -> C2I:
        return self.encoder.vocab

    @property
    def weight(self) -> ParameterDict:
        return self.lstm.weight

    @property
    def bias(self) -> ParameterDict:
        return self.lstm.bias

    @property
    def peepholes(self) -> PartialArrayDict:
        return self.lstm.peepholes

    @property
    def decoder_w(self) -> np.ndarray:
        return self.sm.decoder_w

    @property
    def decoder_b(self) -> np.ndarray:
        return self.sm.decoder_b

    def forward_step(self,
                     l: int,
                     inp: np.ndarray,
                     prev_hx: np.ndarray,
                     prev_cx: np.ndarray) -> NamedArrayDict:
        proj = self.lstm.weight[l] @ np.concatenate((inp, prev_hx)) + \
               self.lstm.bias[l]
        split_proj = dict(zip(self.split_order, np.split(proj, 4)))

        f_g: np.ndarray = sigmoid(split_proj['f']
                                  + prev_cx*self.lstm.peepholes[l, 'f']
                                  + self.forget_offset)
        i_g: np.ndarray = sigmoid(split_proj['i']
                                  + prev_cx*self.lstm.peepholes[l, 'i']
                                  )
        c_tilde_g: np.ndarray = np.tanh(split_proj['g'])

        cx: np.ndarray = f_g * prev_cx + i_g * c_tilde_g

        o_g: np.ndarray = sigmoid(split_proj['o']
                                  + cx*self.lstm.peepholes[l, 'o']
                                  )

        hx: np.ndarray = (o_g * np.tanh(cx)) @ self.lstm.weight_P[l]

        return {
            'emb': inp,
            'hx': hx, 'cx': cx,
            'f_g': f_g, 'i_g': i_g, 'o_g': o_g, 'c_tilde_g': c_tilde_g
        }

    @overrides
    def forward(self,
                token: str,
                prev_activations: FullActivationDict,
                compute_out: bool = True) -> Tuple[Optional[np.ndarray], FullActivationDict]:
        # Create the embeddings of the input words
        input_ = self.encoder.encode(token)

        # Iteratively compute and store intermediate rnn activations
        activations: FullActivationDict = {}
        for l in range(self.num_layers):
            prev_hx = prev_activations[l]['hx']
            prev_cx = prev_activations[l]['cx']
            activations[l] = self.forward_step(l, input_, prev_hx, prev_cx)
            input_ = activations[l]['hx']

        if compute_out:
            out = self.decoder_w @ input_ + self.decoder_b
        else:
            out = None

        return out, activations


class CharCNN:
    def __init__(self, pbtxt_path: str, ckpt_dir: str, vocab: C2I) -> None:
        print('Loading CharCNN...')

        self.cnn_sess, self.cnn_t = self._load_char_cnn(pbtxt_path, ckpt_dir)
        self.cnn_embs: NamedArrayDict = {}
        self.vocab = vocab

    @staticmethod
    def _load_char_cnn(pbtxt_path: str, ckpt_dir: str) -> Any:
        ckpt_file = os.path.join(ckpt_dir, 'ckpt-char-embedding')

        with tf.Graph().as_default():
            sys.stderr.write('Recovering graph.\n')
            with tf.gfile.FastGFile(pbtxt_path, 'r') as f:
                s = f.read()
                gd = tf.GraphDef()
                text_format.Merge(s, gd)

            t = dict()
            [t['char_inputs_in'], t['all_embs']] = \
                tf.import_graph_def(gd, {}, ['char_inputs_in:0', 'all_embs_out:0'], name='')

            sess = tf.Session(config=tf.ConfigProto(allow_soft_placement=True))
            sess.run(f'save/Assign', {'save/Const:0': ckpt_file})
            # The following was recovered from the graph structure, the first 62 assign modules
            # relate to the parameters of the char CNN.
            for i in range(1, 62):
                sess.run(f'save/Assign_{i}', {'save/Const:0': ckpt_file})

        return sess, t

    def encode(self, token: str) -> np.ndarray:
        if token in self.cnn_embs:
            return self.cnn_embs[token]

        input_dict = {
            self.cnn_t['char_inputs_in']: self.vocab.word_to_char_ids(token).reshape(
                [-1, 1, self.vocab.max_word_length])
        }
        emb = self.cnn_sess.run(self.cnn_t['all_embs'], input_dict)[0].astype(np.float32)
        self.cnn_embs[token] = emb

        return emb


class LSTM:
    def __init__(self, ckpt_dir: str) -> None:
        print('Loading LSTM...')

        # Projects hidden+input (2*1024) onto cell state dimension (8192)
        self.weight: ParameterDict = {}
        self.bias: ParameterDict = {}

        # Projects cell state dimension (8192) back to hidden dimension (1024)
        self.weight_P: ParameterDict = {}
        # The 3 peepholes are weighted by a diagonal matrix
        self.peepholes: PartialArrayDict = {}

        self._load_lstm(ckpt_dir)

    def _load_lstm(self, ckpt_dir: str) -> None:
        lstm_reader = NewCheckpointReader(os.path.join(ckpt_dir, 'ckpt-lstm'))

        for l in range(2):
            # Model weights are divided into 8 chunks
            # (32768, 2048)
            self.weight[l] = np.concatenate(
                [lstm_reader.get_tensor(f'lstm/lstm_{l}/W_{i}') for i in range(8)]
            ).astype(np.float32).T

            # (32768,)
            self.bias[l] = lstm_reader.get_tensor(f'lstm/lstm_{l}/B').astype(np.float32)

            # (8192, 1024)
            self.weight_P[l] = np.concatenate(
                [lstm_reader.get_tensor(f'lstm/lstm_{l}/W_P_{i}') for i in range(8)]
            ).astype(np.float32)

            for p in ['F', 'I', 'O']:
                self.peepholes[l, p.lower()] = \
                    lstm_reader.get_tensor(f'lstm/lstm_{l}/W_{p}_diag').astype(np.float32)


class SoftMax:
    def __init__(self, vocab: C2I, full_vocab_path: str, ckpt_dir: str, hidden_size_h: int) -> None:
        print('Loading SoftMax...')
        self.decoder_w = np.zeros((len(vocab), hidden_size_h), dtype=np.float32)
        self.decoder_b = np.zeros(len(vocab), dtype=np.float32)

        self._load_softmax(vocab, full_vocab_path, ckpt_dir)

    def _load_softmax(self, vocab: C2I, full_vocab_path: str, ckpt_dir: str) -> None:
        with open(full_vocab_path) as f:
            full_vocab: List[str] = f.read().strip().split('\n')

        bias_reader = NewCheckpointReader(os.path.join(ckpt_dir, 'ckpt-softmax8'))
        full_bias = bias_reader.get_tensor('softmax/b')

        chunk_size = 100000

        # SoftMax is chunked into 8 arrays
        for i in range(8):
            sm_reader = NewCheckpointReader(os.path.join(ckpt_dir, f'ckpt-softmax{i}'))
            full_sm = sm_reader.get_tensor(f'softmax/W_{i}').astype(np.float32)
<<<<<<< HEAD

            offset = i * chunk_size

            for j, w in enumerate(full_vocab[offset:offset + chunk_size]):
                sm = full_sm[j]
                bias = full_bias[offset + j]

                if w in c2i:
                    self.decoder_w[c2i[w]] = sm
                    self.decoder_b[c2i[w]] = bias

                if w == '</S>':
                    self.decoder_w[c2i[c2i.eos_token]] = sm
                    self.decoder_b[c2i[c2i.eos_token]] = bias
                elif w == '<UNK>':
                    self.decoder_w[c2i[c2i.unk_token]] = sm
                    self.decoder_b[c2i[c2i.unk_token]] = bias
=======
            for j, w in enumerate(full_vocab[i*100000:(i+1)*100000]):
                if w in vocab:
                    self.decoder_w[vocab[w]] = full_sm[j]
                    self.decoder_b[vocab[w]] = full_bias[j+(i*100000)]
                if w == '</S>':
                    self.decoder_w[vocab[vocab.eos_token]] = full_sm[j]
                    self.decoder_w[vocab[vocab.eos_token]] = full_bias[j+(i*100000)]
                if w == '<UNK>':
                    self.decoder_w[vocab[vocab.unk_token]] = full_sm[j]
                    self.decoder_w[vocab[vocab.unk_token]] = full_bias[j+(i*100000)]
>>>>>>> 234b712c
<|MERGE_RESOLUTION|>--- conflicted
+++ resolved
@@ -27,12 +27,8 @@
         self.num_layers = 2
         self.hidden_size_c = 8192
         self.hidden_size_h = 1024
-<<<<<<< HEAD
         self.split_order = ['i', 'g', 'f', 'o']
-=======
-        self.split_order = ['f', 'i', 'o', 'g']
         # TODO: port this model to pytorch, this is a torch lib after all...
->>>>>>> 234b712c
         self.array_type = 'numpy'
         self.forget_offset = 1
 
@@ -229,7 +225,6 @@
         for i in range(8):
             sm_reader = NewCheckpointReader(os.path.join(ckpt_dir, f'ckpt-softmax{i}'))
             full_sm = sm_reader.get_tensor(f'softmax/W_{i}').astype(np.float32)
-<<<<<<< HEAD
 
             offset = i * chunk_size
 
@@ -246,16 +241,4 @@
                     self.decoder_b[c2i[c2i.eos_token]] = bias
                 elif w == '<UNK>':
                     self.decoder_w[c2i[c2i.unk_token]] = sm
-                    self.decoder_b[c2i[c2i.unk_token]] = bias
-=======
-            for j, w in enumerate(full_vocab[i*100000:(i+1)*100000]):
-                if w in vocab:
-                    self.decoder_w[vocab[w]] = full_sm[j]
-                    self.decoder_b[vocab[w]] = full_bias[j+(i*100000)]
-                if w == '</S>':
-                    self.decoder_w[vocab[vocab.eos_token]] = full_sm[j]
-                    self.decoder_w[vocab[vocab.eos_token]] = full_bias[j+(i*100000)]
-                if w == '<UNK>':
-                    self.decoder_w[vocab[vocab.unk_token]] = full_sm[j]
-                    self.decoder_w[vocab[vocab.unk_token]] = full_bias[j+(i*100000)]
->>>>>>> 234b712c
+                    self.decoder_b[c2i[c2i.unk_token]] = bias